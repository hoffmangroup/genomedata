--- conflicted
+++ resolved
@@ -1,11 +1,7 @@
-<<<<<<< HEAD
-1.3.7:
+1.4.0:
+* Genome: add ability to open archives for writing
 * genomedata-load-seq: AGP are now correctly loaded regardless of filename and
   may be concatenated together
-=======
-1.4.0:
-* Genome: add ability to open archives for writing
->>>>>>> f00785e2
 * genomedata-load-seq: fix assertion failure on argument parsing when loading
   fasta sequence (thanks to Kate Cook)
 * genomedata-load: fix agp files not being recognized from this entry point
