#!/usr/bin/env python

# Copyright 2008-2022 Michael M. Hoffman <michael.hoffman@utoronto.ca>

import errno
import os
from shlex import split
import sys

from distutils import sysconfig
from setuptools import Extension, setup
from subprocess import CalledProcessError, check_output

DEFAULT_SHELL_ENCODING = "ascii"
LDFLAGS_LIBRARY_SWITCH = "-l"
LDFLAGS_LIBRARY_PATH_SWITCH = "-L"
CFLAGS_INCLUDE_PATH_SWITCH = "-I"

<<<<<<< HEAD
MINIMUM_PYTHON_VERSION_STR = "3.7"

doclines = __doc__.splitlines()
name, short_description = doclines[0].split(": ")
long_description = "\n".join(doclines[2:])

url = "https://pmgenomics.ca/hoffmanlab/proj/%s/" % name.lower()
download_url = "https://pypi.python.org/pypi/%s" % name.lower()

classifiers = ["Natural Language :: English",
               "Development Status :: 5 - Production/Stable",
               "Intended Audience :: Science/Research",
               "License :: OSI Approved :: GNU General Public License v2 "
               "(GPLv2)",
               "Topic :: Scientific/Engineering :: Bio-Informatics",
               "Operating System :: Unix",
               "Programming Language :: Python :: 3"]

entry_points = """
[console_scripts]
genomedata-info = genomedata._info:main
genomedata-query = genomedata._query:main
genomedata-histogram = genomedata._histogram:main
genomedata-load = genomedata.load_genomedata:main
genomedata-load-data = genomedata._load_data:main
genomedata-load-seq = genomedata._load_seq:main
genomedata-load-assembly = genomedata._load_seq:main
genomedata-open-data = genomedata._open_data:main
genomedata-hardmask = genomedata._hardmask:main
genomedata-close-data = genomedata._close_data:main
genomedata-report = genomedata._report:main
genomedata-erase-data = genomedata._erase_data:main
"""

setup_requires = ["setuptools_scm"]  # source control management packaging
# Exclude PyTables 3.4.1 - incorrect binary distribution causes core dumps
# See:
# https://bitbucket.org/hoffmanlab/genomedata/issues/38/pytables-341-causes-a-core-dump-when
# path.py 11 renames 'path' to 'Path'
install_requires = ["numpy", "tables>=3.0,!=3.4.1", "six",
                    "textinput>=0.2.0", "path.py>=11", "pyBigWig"]

# Monkey patches tokenize.detect_encoding() to return a blank string when it
# can't recognize encoding setuptools attempts to process some of the C files
# present, and errors because it can't determine encoding
try:
    _detect_encoding = tokenize.detect_encoding
except AttributeError:
    pass
else:
    def detect_encoding(readline):
        try:
            return _detect_encoding(readline)
        except SyntaxError:
            return "", []
    tokenize.detect_encoding = detect_encoding

=======
>>>>>>> a44b85e0
source_files = ["src/_c_load_data.c"]
# sz may be needed here if it's statically builtin with an hdf5 distribution?
# Or someone built their own hdf5 version with sz in which case they should
# rely on using LD_LIBRARY_PATH?
libs = ["hdf5", "m", "z"]  # hdf5, math, zlib, (sz?)
library_dirnames = []
include_dirnames = [
    sysconfig.get_config_var("INCLUDEDIR"),  # environment headers
]

# Build against the stable ABI to support 3.7 onwards
c_define_macros = [("Py_LIMITED_API", "0x03070000")]

# If possible, use HDF5_DIR environment variable as preferred library source
if "HDF5_DIR" in os.environ:
    hdf5_dir = os.environ["HDF5_DIR"]
    include_dirnames.append(os.path.join(hdf5_dir, "include"))
    library_dirnames.append(os.path.join(hdf5_dir, "lib"))
# Otherwise attempt to get HDF5 development directories through pkg-config
else:
    try:
        shell_encoding = sys.stdout.encoding
        # Depending on the shell, python version (2), and environment this is
        # not guaranteed to be set. Attempt to fall back to a best-guess if it
        # is not set
        if not shell_encoding:
            shell_encoding = DEFAULT_SHELL_ENCODING

        pkg_config_cflags = split(check_output(
                                    ["pkg-config", "--cflags", "hdf5"]
                                ).decode(shell_encoding))
        pkg_config_libs = split(check_output(
                                    ["pkg-config", "--libs", "hdf5"]
                            ).decode(shell_encoding))
    except OSError as err:
        # OSError ENOENT occurs when pkg-config is not installed
        if err.errno == errno.ENOENT:
            pass
        else:
            raise err
    except CalledProcessError:
        # CalledProcessError occurs when hdf5 is not found by pkg-config
        pass
    else:
        for path in pkg_config_cflags:
            assert path.find(CFLAGS_INCLUDE_PATH_SWITCH) == 0
            # NB for Python >= 3.9, should swap partition to remove prefix
            include_dirnames.append(path.partition(
                                    CFLAGS_INCLUDE_PATH_SWITCH)[2])
        for word in pkg_config_libs:
            if not word.startswith(LDFLAGS_LIBRARY_SWITCH):
                assert word.startswith(LDFLAGS_LIBRARY_PATH_SWITCH)
                library_dirnames.append(
                    word.partition(LDFLAGS_LIBRARY_PATH_SWITCH)[2])


load_data_module = Extension(
    '_c_load_data',  # needs to match C file PyInit definition
    sources=source_files,
    include_dirs=include_dirnames,
    libraries=libs,
    library_dirs=library_dirnames,
    define_macros=c_define_macros,
    py_limited_api=True)


if __name__ == "__main__":
    # place extension in the base genomedata package
    setup(ext_package="genomedata",
          ext_modules=[load_data_module])<|MERGE_RESOLUTION|>--- conflicted
+++ resolved
@@ -16,66 +16,6 @@
 LDFLAGS_LIBRARY_PATH_SWITCH = "-L"
 CFLAGS_INCLUDE_PATH_SWITCH = "-I"
 
-<<<<<<< HEAD
-MINIMUM_PYTHON_VERSION_STR = "3.7"
-
-doclines = __doc__.splitlines()
-name, short_description = doclines[0].split(": ")
-long_description = "\n".join(doclines[2:])
-
-url = "https://pmgenomics.ca/hoffmanlab/proj/%s/" % name.lower()
-download_url = "https://pypi.python.org/pypi/%s" % name.lower()
-
-classifiers = ["Natural Language :: English",
-               "Development Status :: 5 - Production/Stable",
-               "Intended Audience :: Science/Research",
-               "License :: OSI Approved :: GNU General Public License v2 "
-               "(GPLv2)",
-               "Topic :: Scientific/Engineering :: Bio-Informatics",
-               "Operating System :: Unix",
-               "Programming Language :: Python :: 3"]
-
-entry_points = """
-[console_scripts]
-genomedata-info = genomedata._info:main
-genomedata-query = genomedata._query:main
-genomedata-histogram = genomedata._histogram:main
-genomedata-load = genomedata.load_genomedata:main
-genomedata-load-data = genomedata._load_data:main
-genomedata-load-seq = genomedata._load_seq:main
-genomedata-load-assembly = genomedata._load_seq:main
-genomedata-open-data = genomedata._open_data:main
-genomedata-hardmask = genomedata._hardmask:main
-genomedata-close-data = genomedata._close_data:main
-genomedata-report = genomedata._report:main
-genomedata-erase-data = genomedata._erase_data:main
-"""
-
-setup_requires = ["setuptools_scm"]  # source control management packaging
-# Exclude PyTables 3.4.1 - incorrect binary distribution causes core dumps
-# See:
-# https://bitbucket.org/hoffmanlab/genomedata/issues/38/pytables-341-causes-a-core-dump-when
-# path.py 11 renames 'path' to 'Path'
-install_requires = ["numpy", "tables>=3.0,!=3.4.1", "six",
-                    "textinput>=0.2.0", "path.py>=11", "pyBigWig"]
-
-# Monkey patches tokenize.detect_encoding() to return a blank string when it
-# can't recognize encoding setuptools attempts to process some of the C files
-# present, and errors because it can't determine encoding
-try:
-    _detect_encoding = tokenize.detect_encoding
-except AttributeError:
-    pass
-else:
-    def detect_encoding(readline):
-        try:
-            return _detect_encoding(readline)
-        except SyntaxError:
-            return "", []
-    tokenize.detect_encoding = detect_encoding
-
-=======
->>>>>>> a44b85e0
 source_files = ["src/_c_load_data.c"]
 # sz may be needed here if it's statically builtin with an hdf5 distribution?
 # Or someone built their own hdf5 version with sz in which case they should
